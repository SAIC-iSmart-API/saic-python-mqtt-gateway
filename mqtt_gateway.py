import argparse
import asyncio
import datetime
import faulthandler
import json
import logging
import os
import signal
import sys
import time
import urllib.parse
from typing import cast

import apscheduler.schedulers.asyncio
import paho.mqtt.client as mqtt

from charging_station import ChargingStation
from home_assistant_discovery import HomeAssistantDiscovery
from saic_ismart_client.abrp_api import AbrpApi, AbrpApiException
from saic_ismart_client.common_model import TargetBatteryCode, ChargeCurrentLimitCode, ScheduledChargingMode
from saic_ismart_client.ota_v1_1.data_model import VinInfo, MpUserLoggingInRsp, MpAlarmSettingType
from saic_ismart_client.ota_v2_1.data_model import OtaRvmVehicleStatusResp25857
from saic_ismart_client.ota_v3_0.data_model import OtaChrgMangDataResp
from saic_ismart_client.saic_api import SaicApi, SaicApiException, create_alarm_switch

import mqtt_topics
from Exceptions import MqttGatewayException
from configuration import Configuration
from mqtt_publisher import MqttClient
from publisher import Publisher
from vehicle import RefreshMode, VehicleState

MSG_CMD_SUCCESSFUL = 'Success'
CHARGING_STATIONS_FILE = 'charging-stations.json'


def epoch_value_to_str(time_value: int) -> str:
    return time.strftime('%Y-%m-%d %H:%M:%S', time.localtime(time_value))


def datetime_to_str(dt: datetime.datetime) -> str:
    return dt.strftime('%Y-%m-%d %H:%M:%S')


logging.basicConfig(format='%(asctime)s %(message)s')
LOG = logging.getLogger(__name__)
LOG_LEVEL = os.getenv('LOG_LEVEL', 'INFO').upper()
LOG.setLevel(level=LOG_LEVEL)


def debug_log_enabled():
    return LOG_LEVEL == 'DEBUG'


class VehicleHandler:
    def __init__(self, config: Configuration, saicapi: SaicApi, publisher: Publisher, vin_info: VinInfo,
                 vehicle_state: VehicleState):
        self.configuration = config
        self.saic_api = saicapi
        self.publisher = publisher
        self.vin_info = vin_info
        self.vehicle_prefix = f'{self.configuration.saic_user}/vehicles/{self.vin_info.vin}'
        self.vehicle_state = vehicle_state
        self.ha_discovery = HomeAssistantDiscovery(vehicle_state, vin_info)
        if vin_info.vin in self.configuration.abrp_token_map:
            abrp_user_token = self.configuration.abrp_token_map[vin_info.vin]
        else:
            abrp_user_token = None
        self.abrp_api = AbrpApi(self.configuration.abrp_api_key, abrp_user_token)

    def update_front_window_heat_state(self, front_window_heat_state: str):
        result_key = f'{self.vehicle_prefix}/climate/frontWindowDefrosterHeating/result'
        try:
            if front_window_heat_state.lower() == 'on':
                LOG.info('Front window heating will be switched on')
                self.saic_api.start_front_defrost(self.vin_info)
                self.publisher.publish_str(result_key, MSG_CMD_SUCCESSFUL)
            elif front_window_heat_state.lower() == 'off':
                LOG.info('Front window heating will be switched off')
                self.saic_api.stop_front_defrost(self.vin_info)
                self.publisher.publish_str(result_key, MSG_CMD_SUCCESSFUL)
            else:
                message = f'Invalid front window heat state: {front_window_heat_state}. Valid values are on and off'
                self.publisher.publish_str(result_key, message)
        except SaicApiException as e:
            self.publisher.publish_str(result_key, f'Failed: {e.message}')
            LOG.exception('update_front_window_heat_state failed', exc_info=e)

    async def handle_vehicle(self) -> None:
        self.vehicle_state.configure(self.vin_info)
        start_time = datetime.datetime.now()
        self.vehicle_state.notify_car_activity_time(start_time, True)

        while True:
            self.publisher.keepalive()
            if (
                    not self.vehicle_state.is_complete()
                    and datetime.datetime.now() > start_time + datetime.timedelta(seconds=10)
            ):
                self.vehicle_state.configure_missing()
            if (
                    self.vehicle_state.is_complete()
                    and self.vehicle_state.should_refresh()
            ):
                try:
                    vehicle_status = self.update_vehicle_status()
                    charge_status = self.update_charge_status()
                    abrp_response = self.abrp_api.update_abrp(vehicle_status, charge_status)
                    self.publisher.publish_str(f'{self.vehicle_prefix}/{mqtt_topics.INTERNAL_ABRP}', abrp_response)
                    self.vehicle_state.mark_successful_refresh()
                    LOG.info('Refreshing vehicle status succeeded...')
                except SaicApiException as e:
                    LOG.exception('handle_vehicle loop failed during SAIC API call', exc_info=e)
                    await asyncio.sleep(float(30))
                except AbrpApiException as ae:
                    LOG.exception('handle_vehicle loop failed during ABRP API call', exc_info=ae)
                finally:
                    if self.configuration.ha_discovery_enabled:
                        self.ha_discovery.publish_ha_discovery_messages()
            else:
                # car not active, wait a second
                await asyncio.sleep(1.0)

    def update_vehicle_status(self) -> OtaRvmVehicleStatusResp25857:
        LOG.info('Updating vehicle status')
        vehicle_status_rsp_msg = self.saic_api.get_vehicle_status_with_retry(self.vin_info)
        vehicle_status_response = cast(OtaRvmVehicleStatusResp25857, vehicle_status_rsp_msg.application_data)
        self.vehicle_state.handle_vehicle_status(vehicle_status_response)

        return vehicle_status_response

    def update_charge_status(self) -> OtaChrgMangDataResp:
        LOG.info('Updating charging status')
        chrg_mgmt_data_rsp_msg = self.saic_api.get_charging_status_with_retry(self.vin_info)
        charge_mgmt_data = cast(OtaChrgMangDataResp, chrg_mgmt_data_rsp_msg.application_data)
        self.vehicle_state.handle_charge_status(charge_mgmt_data)

        return charge_mgmt_data

    def handle_mqtt_command(self, msg: mqtt.MQTTMessage):
        topic = self.get_topic_without_vehicle_prefix(msg.topic)
        try:
            if msg.retain:
                raise MqttGatewayException(
                    f'Message may not be retained but received a retained message on topic {topic}'
                )

            match topic:
                case mqtt_topics.DRIVETRAIN_HV_BATTERY_ACTIVE:
                    match msg.payload.decode().strip().lower():
                        case 'true':
                            LOG.info("HV battery is now active")
                            self.vehicle_state.set_hv_battery_active(True)
                        case 'false':
                            LOG.info("HV battery is now inactive")
                            self.vehicle_state.set_hv_battery_active(False)
                        case _:
                            raise MqttGatewayException(f'Unsupported payload {msg.payload.decode()}')
                case mqtt_topics.DRIVETRAIN_CHARGING:
                    match msg.payload.decode().strip().lower():
                        case 'true':
                            LOG.info("Charging will be started")
                            self.saic_api.start_charging_with_retry(self.vin_info)
                        case 'false':
                            LOG.info("Charging will be stopped")
                            self.saic_api.control_charging(True, self.vin_info)
                        case _:
                            raise MqttGatewayException(f'Unsupported payload {msg.payload.decode()}')
                case mqtt_topics.CLIMATE_REMOTE_TEMPERATURE:
                    payload = msg.payload.decode().strip()
                    try:
                        LOG.info("Setting remote climate target temperature to %s", payload)
                        temp = int(payload)
                        changed = self.vehicle_state.set_ac_temperature(temp)
                        if changed and self.vehicle_state.is_remote_ac_running():
                            self.saic_api.start_ac(self.vin_info,
                                                   temperature_idx=self.vehicle_state.get_ac_temperature_idx())

                    except ValueError as e:
                        raise MqttGatewayException(f'Error setting SoC target: {e}')
                case mqtt_topics.CLIMATE_REMOTE_CLIMATE_STATE:
                    match msg.payload.decode().strip().lower():
                        case 'off':
                            LOG.info('A/C will be switched off')
                            self.saic_api.stop_ac(self.vin_info)
                        case 'blowingOnly':
                            LOG.info('A/C will be set to blowing only')
                            self.saic_api.start_ac_blowing(self.vin_info)
                        case 'on':
                            LOG.info('A/C will be switched on')
                            self.saic_api.start_ac(self.vin_info,
                                                   temperature_idx=self.vehicle_state.get_ac_temperature_idx())
                        case 'front':
                            LOG.info("A/C will be set to front seats only")
                            self.saic_api.start_ac_blowing(self.vin_info)
                        case _:
                            raise MqttGatewayException(f'Unsupported payload {msg.payload.decode()}')
                case mqtt_topics.DOORS_BOOT:
                    match msg.payload.decode().strip().lower():
                        case 'true':
                            LOG.info(f'We cannot lock vehicle {self.vin_info.vin} boot remotely')
                        case 'false':
                            LOG.info(f'Vehicle {self.vin_info.vin} boot will be unlocked')
                            self.saic_api.open_tailgate(self.vin_info)
                        case _:
                            raise MqttGatewayException(f'Unsupported payload {msg.payload.decode()}')
                case mqtt_topics.DOORS_LOCKED:
                    match msg.payload.decode().strip().lower():
                        case 'true':
                            LOG.info(f'Vehicle {self.vin_info.vin} will be locked')
                            self.saic_api.lock_vehicle(self.vin_info)
                        case 'false':
                            LOG.info(f'Vehicle {self.vin_info.vin} will be unlocked')
                            self.saic_api.unlock_vehicle(self.vin_info)
                        case _:
                            raise MqttGatewayException(f'Unsupported payload {msg.payload.decode()}')
                case mqtt_topics.CLIMATE_BACK_WINDOW_HEAT:
                    match msg.payload.decode().strip().lower():
                        case 'off':
                            LOG.info('Rear window heating will be switched off')
                            self.saic_api.stop_rear_window_heat(self.vin_info)
                        case 'on':
                            LOG.info('Rear window heating will be switched on')
                            self.saic_api.start_rear_window_heat(self.vin_info)
                        case _:
                            raise MqttGatewayException(f'Unsupported payload {msg.payload.decode()}')
                case mqtt_topics.CLIMATE_FRONT_WINDOW_HEAT:
                    match msg.payload.decode().strip().lower():
                        case 'off':
                            LOG.info('Front window heating will be switched off')
                            self.saic_api.stop_front_defrost(self.vin_info)
                        case 'on':
                            LOG.info('Front window heating will be switched on')
                            self.saic_api.start_front_defrost(self.vin_info)
                        case _:
                            raise MqttGatewayException(f'Unsupported payload {msg.payload.decode()}')
                case mqtt_topics.DRIVETRAIN_CHARGECURRENT_LIMIT:
                    payload = msg.payload.decode().strip().upper()
                    if self.vehicle_state.target_soc is not None:
                        try:
                            LOG.info("Setting charging current limit to %s", payload)
                            raw_charge_current_limit = str(payload)
                            charge_current_limit = ChargeCurrentLimitCode.to_code(raw_charge_current_limit)
                            self.saic_api.set_target_battery_soc(self.vehicle_state.target_soc, self.vin_info,
                                                                 charge_current_limit)
                            self.vehicle_state.update_charge_current_limit(charge_current_limit)
                        except ValueError:
                            raise MqttGatewayException(f'Error setting value for payload {payload}')
                    else:
                        logging.info(
                            f'Unknown Target SOC: waiting for state update before changing charge current limit')
                        raise MqttGatewayException(
                            f'Error setting charge current limit - SOC {self.vehicle_state.target_soc}')
                case mqtt_topics.DRIVETRAIN_SOC_TARGET:
                    payload = msg.payload.decode().strip()
                    try:
                        LOG.info("Setting SoC target to %s", payload)
                        target_battery_code = TargetBatteryCode.from_percentage(int(payload))
                        self.saic_api.set_target_battery_soc(target_battery_code, self.vin_info)
                        self.vehicle_state.update_target_soc(target_battery_code)
                    except ValueError as e:
                        raise MqttGatewayException(f'Error setting SoC target: {e}')
                case mqtt_topics.DRIVETRAIN_CHARGING_SCHEDULE:
                    payload = msg.payload.decode().strip()
                    try:
                        LOG.info("Setting charging schedule to %s", payload)
                        payload_json = json.loads(payload)
                        start_time = datetime.time.fromisoformat(payload_json['startTime'])
                        end_time = datetime.time.fromisoformat(payload_json['endTime'])
                        mode = ScheduledChargingMode[payload_json['mode'].upper()]
                        self.saic_api.set_schedule_charging(start_time, end_time, mode, self.vin_info)
                        self.vehicle_state.update_scheduled_charging(start_time, mode)
                    except Exception as e:
                        raise MqttGatewayException(f'Error setting charging schedule: {e}')
                case _:
                    # set mode, period (in)-active,...
                    self.vehicle_state.configure_by_message(topic, msg)
            self.publisher.publish_str(f'{self.vehicle_prefix}/{topic}/result', 'Success')
            self.vehicle_state.set_refresh_mode(RefreshMode.FORCE)
        except MqttGatewayException as e:
            self.publisher.publish_str(f'{self.vehicle_prefix}/{topic}/result', f'Failed: {e.message}')
            LOG.exception(e.message, exc_info=e)
        except SaicApiException as se:
            self.publisher.publish_str(f'{self.vehicle_prefix}/{topic}/result', f'Failed: {se.message}')
            LOG.exception(se.message, exc_info=se)

    def get_topic_without_vehicle_prefix(self, topic: str) -> str:
        global_topic_removed = topic[len(self.configuration.mqtt_topic) + 1:]
        elements = global_topic_removed.split('/')
        result = ''
        for i in range(3, len(elements) - 1):
            result += f'/{elements[i]}'
        return result[1:]


class MqttGateway:
    def __init__(self, config: Configuration):
        self.configuration = config
        self.vehicle_handler: dict[str, VehicleHandler] = {}
        self.publisher = MqttClient(self.configuration)
        self.publisher.on_mqtt_command_received = self.__on_mqtt_command_received
        self.saic_api = SaicApi(config.saic_uri, config.saic_user, config.saic_password, config.saic_relogin_delay)
        self.saic_api.on_publish_json_value = self.__on_publish_json_value
        self.saic_api.on_publish_raw_value = self.__on_publish_raw_value
        self.publisher.connect()

    async def run(self):
        scheduler = apscheduler.schedulers.asyncio.AsyncIOScheduler()
        scheduler.start()
        try:
            login_response_message = self.saic_api.login()
            user_logging_in_response = cast(MpUserLoggingInRsp, login_response_message.application_data)
        except SaicApiException as e:
            LOG.exception('MqttGateway crashed due to SaicApiException', exc_info=e)
            raise SystemExit(e)

        for alarm_setting_type in MpAlarmSettingType:
            try:
                alarm_switches = [create_alarm_switch(alarm_setting_type)]
                self.saic_api.set_alarm_switches(alarm_switches)
                LOG.info(f'Registering for {alarm_setting_type.value} messages')
            except SaicApiException:
                LOG.warning(f'Failed to register for {alarm_setting_type.value} messages')

        for info in user_logging_in_response.vin_list:
            vin_info = cast(VinInfo, info)
            account_prefix = f'{self.configuration.saic_user}/{mqtt_topics.VEHICLES}/{vin_info.vin}'
            charging_station = self.get_charging_station(vin_info.vin)
            if charging_station:
                LOG.debug(f'SoC for charging station will be published over MQTT topic: {charging_station.soc_topic}')
            vehicle_state = VehicleState(
                self.publisher,
                scheduler,
                account_prefix,
                vin_info,
<<<<<<< HEAD
                wallbox_soc_topic=wallbox_soc_topic,
=======
                charging_station,
>>>>>>> 06f291cc
                charge_polling_min_percent=self.configuration.charge_dynamic_polling_min_percentage
            )
            vehicle_state.configure(vin_info)

            vehicle_handler = VehicleHandler(
                self.configuration,
                self.saic_api,
                self.publisher,  # Gateway pointer
                vin_info,
                vehicle_state
            )
            self.vehicle_handler[vin_info.vin] = vehicle_handler

        message_handler = MessageHandler(self, self.saic_api, self.configuration.messages_request_interval)
        await self.__main_loop(message_handler)

    def get_vehicle_handler(self, vin: str) -> VehicleHandler | None:
        if vin in self.vehicle_handler:
            return self.vehicle_handler[vin]
        else:
            LOG.error(f'No vehicle handler found for VIN {vin}')
            return None

    def __on_mqtt_command_received(self, vin: str, msg: mqtt.MQTTMessage) -> None:
        vehicle_handler = self.get_vehicle_handler(vin)
        if vehicle_handler:
            vehicle_handler.handle_mqtt_command(msg)
        else:
            LOG.debug(f'Command for unknown vin {vin} received')

    def __on_publish_raw_value(self, key: str, raw: str):
        self.publisher.publish_str(key, raw)

    def __on_publish_json_value(self, key: str, json_data: dict):
        self.publisher.publish_json(key, json_data)

    def get_charging_station(self, vin) -> ChargingStation | None:
        if vin in self.configuration.charging_stations_by_vin:
            return self.configuration.charging_stations_by_vin[vin]
        else:
            return None

    async def __main_loop(self, message_handler):
        tasks = []
        for (key, vh) in self.vehicle_handler.items():
            LOG.debug(f'Starting process for car {key}')
            task = asyncio.create_task(vh.handle_vehicle(), name=f'handle_vehicle_{key}')
            tasks.append(task)

        tasks.append(asyncio.create_task(message_handler.check_for_new_messages(), name='message_handler'))

        await self.__shutdown_handler(tasks)

    @staticmethod
    async def __shutdown_handler(tasks):
        while True:
            done, pending = await asyncio.wait(tasks, return_when=asyncio.FIRST_COMPLETED)
            for task in done:
                task_name = task.get_name()
                if task.cancelled():
                    LOG.debug(f'{task_name !r} task was cancelled, this is only supposed if the application is '
                              + f'shutting down')
                else:
                    exception = task.exception()
                    if exception is not None:
                        LOG.exception(f'{task_name !r} task crashed with an exception', exc_info=exception)
                        raise SystemExit(-1)
                    else:
                        LOG.warning(f'{task_name !r} task terminated cleanly with result={task.result()}')
            if len(pending) == 0:
                break
            else:
                LOG.warning(f'There are still {len(pending)} tasks... waiting for them to complete')


class MessageHandler:
    def __init__(self, gateway: MqttGateway, saicapi: SaicApi, refresh_interval: int):
        self.gateway = gateway
        self.saicapi = saicapi
        self.refresh_interval = refresh_interval

    async def check_for_new_messages(self) -> None:
        while True:
            if self.__should_poll():
                LOG.debug("Checking for new messages")
                self.__polling()
            else:
                LOG.debug("Not checking for new messages since all cars have RefreshMode.OFF")
            LOG.debug(f'Waiting {self.refresh_interval} seconds to check for new messages')
            await asyncio.sleep(float(self.refresh_interval))

    def __polling(self):
        try:
            message_list = self.saicapi.get_message_list_with_retry()
            LOG.info(f'{len(message_list)} messages received')

            latest_message = None
            latest_timestamp = None
            latest_vehicle_start_message = None
            latest_vehicle_start_timestamp = None
            for message in message_list:
                LOG.info(message.get_details())

                if message.message_type == '323':
                    if latest_vehicle_start_message is None:
                        latest_vehicle_start_timestamp = message.message_time
                        latest_vehicle_start_message = message
                    elif latest_vehicle_start_timestamp < message.message_time:
                        latest_vehicle_start_timestamp = message.message_time
                        latest_vehicle_start_message = message
                # find the latest message
                if latest_timestamp is None:
                    latest_timestamp = message.message_time
                    latest_message = message
                elif latest_timestamp < message.message_time:
                    latest_timestamp = message.message_time
                    latest_message = message

            if latest_vehicle_start_message is not None:
                LOG.info(f'{latest_vehicle_start_message.title} detected'
                         + f' at {latest_vehicle_start_message.message_time}')
                vehicle_handler = self.gateway.get_vehicle_handler(latest_vehicle_start_message.vin)
                if vehicle_handler:
                    vehicle_handler.vehicle_state.notify_message(latest_vehicle_start_message)
                # delete the vehicle start message after processing it
                try:
                    message_id = latest_vehicle_start_message.message_id
                    self.saicapi.delete_message(message_id)
                    LOG.info(f'{latest_vehicle_start_message.title} message with ID {message_id} deleted')
                except SaicApiException as e:
                    LOG.exception('Could not delete message from server', exc_info=e)
            elif latest_message is not None:
                vehicle_handler = self.gateway.get_vehicle_handler(latest_message.vin)
                if vehicle_handler:
                    vehicle_handler.vehicle_state.notify_message(latest_message)
        except SaicApiException as e:
            LOG.exception('MessageHandler poll loop failed', exc_info=e)

    def __should_poll(self):
        vehicle_handlers = self.gateway.vehicle_handler or dict()
        refresh_modes = [
            vh.vehicle_state.refresh_mode
            for vh in vehicle_handlers.values()
            if vh.vehicle_state is not None
        ]
        # We do not poll if we have no cars or all cars have RefreshMode.OFF
        if len(refresh_modes) == 0 or all(mode == RefreshMode.OFF for mode in refresh_modes):
            return False
        else:
            return True


class EnvDefault(argparse.Action):
    def __init__(self, envvar, required=True, default=None, **kwargs):
        if (
                envvar in os.environ
                and os.environ[envvar]
        ):
            default = os.environ[envvar]
        if required and default:
            required = False
        super(EnvDefault, self).__init__(default=default, required=required, **kwargs)

    def __call__(self, parser, namespace, values, option_string=None):
        setattr(namespace, self.dest, values)


<<<<<<< HEAD
=======
async def main(vh_map: dict[str, VehicleHandler], message_handler: MessageHandler):
    tasks = []
    for key in vh_map:
        LOG.debug(f'Starting process for car {key}')
        vh = vh_map[key]
        task = asyncio.create_task(vh.handle_vehicle(), name=f'handle_vehicle_{key}')
        tasks.append(task)

    tasks.append(asyncio.create_task(message_handler.check_for_new_messages(), name='message_handler'))

    await shutdown_handler(tasks)


async def shutdown_handler(tasks):
    while True:
        done, pending = await asyncio.wait(tasks, return_when=asyncio.FIRST_COMPLETED)
        for task in done:
            task_name = task.get_name()
            if task.cancelled():
                LOG.debug(f'{task_name !r} task was cancelled, this is only supposed if the application is '
                          + f'shutting down')
            else:
                exception = task.exception()
                if exception is not None:
                    LOG.exception(f'{task_name !r} task crashed with an exception', exc_info=exception)
                    raise SystemExit(-1)
                else:
                    LOG.warning(f'{task_name !r} task terminated cleanly with result={task.result()}')
        if len(pending) == 0:
            break
        else:
            LOG.warning(f'There are still {len(pending)} tasks... waiting for them to complete')


def get_charging_stations(open_wb_lp_map: dict[str, str]) -> dict[str, ChargingStation]:
    LOG.info(f'OPENWB_LP_MAP is deprecated! Please provide {CHARGING_STATIONS_FILE} file instead!')
    charging_stations = {}
    for loading_point_no in open_wb_lp_map.keys():
        vin = open_wb_lp_map[loading_point_no]
        charging_station = ChargingStation(vin, f'openWB/lp/{loading_point_no}/boolChargeStat', '1',
                                           f'openWB/set/lp/{loading_point_no}/%Soc')
        charging_stations[vin] = charging_station

    return charging_stations


>>>>>>> 06f291cc
def process_arguments() -> Configuration:
    config = Configuration()
    parser = argparse.ArgumentParser(prog='MQTT Gateway')
    try:
        parser.add_argument('-m', '--mqtt-uri', help='The URI to the MQTT Server. Environment Variable: MQTT_URI,'
                                                     + 'TCP: tcp://mqtt.eclipseprojects.io:1883 '
                                                     + 'WebSocket: ws://mqtt.eclipseprojects.io:9001',
                            dest='mqtt_uri', required=True, action=EnvDefault, envvar='MQTT_URI')
        parser.add_argument('--mqtt-user', help='The MQTT user name. Environment Variable: MQTT_USER',
                            dest='mqtt_user', required=False, action=EnvDefault, envvar='MQTT_USER')
        parser.add_argument('--mqtt-password', help='The MQTT password. Environment Variable: MQTT_PASSWORD',
                            dest='mqtt_password', required=False, action=EnvDefault, envvar='MQTT_PASSWORD')
        parser.add_argument('--mqtt-topic-prefix', help='MQTT topic prefix. Environment Variable: MQTT_TOPIC'
                                                        + 'Default is saic', default='saic', dest='mqtt_topic',
                            required=False, action=EnvDefault, envvar='MQTT_TOPIC')
        parser.add_argument('-s', '--saic-uri', help='The SAIC uri. Environment Variable: SAIC_URI Default is the'
                                                     + ' European Production Endpoint: https://tap-eu.soimt.com',
                            default='https://tap-eu.soimt.com', dest='saic_uri', required=False, action=EnvDefault,
                            envvar='SAIC_URI')
        parser.add_argument('-u', '--saic-user',
                            help='The SAIC user name. Environment Variable: SAIC_USER', dest='saic_user', required=True,
                            action=EnvDefault, envvar='SAIC_USER')
        parser.add_argument('-p', '--saic-password', help='The SAIC password. Environment Variable: SAIC_PASSWORD',
                            dest='saic_password', required=True, action=EnvDefault, envvar='SAIC_PASSWORD')
        parser.add_argument('--abrp-api-key', help='The API key for the A Better Route Planer telemetry API.'
                                                   + ' Default is the open source telemetry'
                                                   + ' API key 8cfc314b-03cd-4efe-ab7d-4431cd8f2e2d.'
                                                   + ' Environment Variable: ABRP_API_KEY',
                            default='8cfc314b-03cd-4efe-ab7d-4431cd8f2e2d', dest='abrp_api_key', required=False,
                            action=EnvDefault, envvar='ABRP_API_KEY')
        parser.add_argument('--abrp-user-token', help='The mapping of VIN to ABRP User Token.'
                                                      + ' Multiple mappings can be provided seperated by ,'
                                                      + ' Example: LSJXXXX=12345-abcdef,LSJYYYY=67890-ghijkl,'
                                                      + ' Environment Variable: ABRP_USER_TOKEN',
                            dest='abrp_user_token', required=False, action=EnvDefault, envvar='ABRP_USER_TOKEN')
        parser.add_argument('--openwb-lp-map', help='The mapping of VIN to openWB charging point.'
                                                    + ' Multiple mappings can be provided seperated by ,'
                                                    + ' Example: LSJXXXX=1,LSJYYYY=2',
                            dest='open_wp_lp_map', required=False, action=EnvDefault, envvar='OPENWB_LP_MAP')
        parser.add_argument('--charging-stations-json', help='Custom charging stations configuration file name',
                            dest='charging_stations_file', required=False, action=EnvDefault,
                            envvar='CHARGING_STATIONS_JSON')
        parser.add_argument('--saic-relogin-delay', help='How long to wait before attempting another login to the SAIC '
                                                         'API. Environment Variable: SAIC_RELOGIN_DELAY',
                            dest='saic_relogin_delay', required=False, action=EnvDefault, envvar='SAIC_RELOGIN_DELAY',
                            type=check_positive)
        parser.add_argument('--ha-discovery', help='Enable Home Assistant Discovery. Environment Variable: '
                                                   'HA_DISCOVERY_ENABLED', dest='ha_discovery_enabled', required=False,
                            action=EnvDefault,
                            envvar='HA_DISCOVERY_ENABLED', default=True, type=check_bool)
        parser.add_argument('--ha-discovery-prefix', help='Home Assistant Discovery Prefix. Environment Variable: '
                                                          'HA_DISCOVERY_PREFIX', dest='ha_discovery_prefix',
                            required=False, action=EnvDefault,
                            envvar='HA_DISCOVERY_PREFIX', default='homeassistant')
        parser.add_argument('--charge-min-percentage',
                            help='How many % points we should try to refresh the charge state. Environment Variable: '
                                 'CHARGE_MIN_PERCENTAGE', dest='charge_dynamic_polling_min_percentage', required=False,
                            action=EnvDefault, envvar='CHARGE_MIN_PERCENTAGE', default='1.0', type=check_positive_float)

        args = parser.parse_args()
        config.mqtt_user = args.mqtt_user
        config.mqtt_password = args.mqtt_password
        config.charge_dynamic_polling_min_percentage = args.charge_dynamic_polling_min_percentage
        if args.saic_relogin_delay:
            config.saic_relogin_delay = args.saic_relogin_delay
        config.mqtt_topic = args.mqtt_topic
        config.saic_uri = args.saic_uri
        config.saic_user = args.saic_user
        config.saic_password = args.saic_password
        config.abrp_api_key = args.abrp_api_key
        if args.abrp_user_token:
            cfg_value_to_dict(args.abrp_user_token, config.abrp_token_map)
        if args.open_wp_lp_map:
            open_wb_lp_map = {}
            cfg_value_to_dict(args.open_wp_lp_map, open_wb_lp_map)
            config.charging_stations_by_vin = get_charging_stations(open_wb_lp_map)
        if args.charging_stations_file:
            process_charging_stations_file(config, args.charging_stations_file)
        else:
            process_charging_stations_file(config, f'./{CHARGING_STATIONS_FILE}')

        config.saic_password = args.saic_password

        if args.ha_discovery_enabled:
            config.ha_discovery_enabled = args.ha_discovery_enabled

        if args.ha_discovery_prefix:
            config.ha_discovery_prefix = args.ha_discovery_prefix

        parse_result = urllib.parse.urlparse(args.mqtt_uri)
        if parse_result.scheme == 'tcp':
            config.mqtt_transport_protocol = 'tcp'
        elif parse_result.scheme == 'ws':
            config.mqtt_transport_protocol = 'websockets'
        else:
            raise SystemExit(f'Invalid MQTT URI scheme: {parse_result.scheme}, use tcp or ws')

        if not parse_result.port:
            if config.mqtt_transport_protocol == 'tcp':
                config.mqtt_port = 1883
            else:
                config.mqtt_port = 9001
        else:
            config.mqtt_port = parse_result.port

        config.mqtt_host = str(parse_result.hostname)

        return config
    except argparse.ArgumentError as err:
        parser.print_help()
        SystemExit(err)


def process_charging_stations_file(config: Configuration, json_file: str):
    try:
        with open(json_file, 'r') as f:
            data = json.load(f)

            for item in data:
                charge_state_topic = item['chargeStateTopic']
                charging_value = item['chargingValue']
                soc_topic = item['socTopic']
                vin = item['vin']
                charging_station = ChargingStation(vin, charge_state_topic, charging_value, soc_topic)
                if 'chargerConnectedTopic' in item:
                    charging_station.connected_topic = item['chargerConnectedTopic']
                if 'chargerConnectedValue' in item:
                    charging_station.connected_value = item['chargerConnectedValue']
                config.charging_stations_by_vin[vin] = charging_station
    except FileNotFoundError:
        LOG.warning(f'File {json_file} does not exist')
    except json.JSONDecodeError as e:
        LOG.exception(f'Reading {json_file} failed', exc_info=e)


def cfg_value_to_dict(cfg_value: str, result_map: dict):
    if ',' in cfg_value:
        map_entries = cfg_value.split(',')
    else:
        map_entries = [cfg_value]

    for entry in map_entries:
        if '=' in entry:
            key_value_pair = entry.split('=')
            key = key_value_pair[0]
            value = key_value_pair[1]
            result_map[key] = value


def check_positive(value):
    ivalue = int(value)
    if ivalue <= 0:
        raise argparse.ArgumentTypeError(f'{ivalue} is an invalid positive int value')
    return ivalue


def check_positive_float(value):
    fvalue = float(value)
    if fvalue <= 0:
        raise argparse.ArgumentTypeError(f'{fvalue} is an invalid positive float value')
    return fvalue


def check_bool(value):
    return str(value).lower() in ['true', '1', 'yes', 'y']


if __name__ == '__main__':
    # Enable fault handler to get a thread dump on SIGQUIT
    faulthandler.enable(file=sys.stderr, all_threads=True)
    if hasattr(faulthandler, 'register'):
        faulthandler.register(signal.SIGQUIT, chain=False)
    configuration = process_arguments()

    mqtt_gateway = MqttGateway(configuration)
    asyncio.run(mqtt_gateway.run(), debug=debug_log_enabled())<|MERGE_RESOLUTION|>--- conflicted
+++ resolved
@@ -333,11 +333,7 @@
                 scheduler,
                 account_prefix,
                 vin_info,
-<<<<<<< HEAD
-                wallbox_soc_topic=wallbox_soc_topic,
-=======
                 charging_station,
->>>>>>> 06f291cc
                 charge_polling_min_percent=self.configuration.charge_dynamic_polling_min_percentage
             )
             vehicle_state.configure(vin_info)
@@ -505,55 +501,6 @@
         setattr(namespace, self.dest, values)
 
 
-<<<<<<< HEAD
-=======
-async def main(vh_map: dict[str, VehicleHandler], message_handler: MessageHandler):
-    tasks = []
-    for key in vh_map:
-        LOG.debug(f'Starting process for car {key}')
-        vh = vh_map[key]
-        task = asyncio.create_task(vh.handle_vehicle(), name=f'handle_vehicle_{key}')
-        tasks.append(task)
-
-    tasks.append(asyncio.create_task(message_handler.check_for_new_messages(), name='message_handler'))
-
-    await shutdown_handler(tasks)
-
-
-async def shutdown_handler(tasks):
-    while True:
-        done, pending = await asyncio.wait(tasks, return_when=asyncio.FIRST_COMPLETED)
-        for task in done:
-            task_name = task.get_name()
-            if task.cancelled():
-                LOG.debug(f'{task_name !r} task was cancelled, this is only supposed if the application is '
-                          + f'shutting down')
-            else:
-                exception = task.exception()
-                if exception is not None:
-                    LOG.exception(f'{task_name !r} task crashed with an exception', exc_info=exception)
-                    raise SystemExit(-1)
-                else:
-                    LOG.warning(f'{task_name !r} task terminated cleanly with result={task.result()}')
-        if len(pending) == 0:
-            break
-        else:
-            LOG.warning(f'There are still {len(pending)} tasks... waiting for them to complete')
-
-
-def get_charging_stations(open_wb_lp_map: dict[str, str]) -> dict[str, ChargingStation]:
-    LOG.info(f'OPENWB_LP_MAP is deprecated! Please provide {CHARGING_STATIONS_FILE} file instead!')
-    charging_stations = {}
-    for loading_point_no in open_wb_lp_map.keys():
-        vin = open_wb_lp_map[loading_point_no]
-        charging_station = ChargingStation(vin, f'openWB/lp/{loading_point_no}/boolChargeStat', '1',
-                                           f'openWB/set/lp/{loading_point_no}/%Soc')
-        charging_stations[vin] = charging_station
-
-    return charging_stations
-
-
->>>>>>> 06f291cc
 def process_arguments() -> Configuration:
     config = Configuration()
     parser = argparse.ArgumentParser(prog='MQTT Gateway')
