import datetime
import logging
import os
from enum import Enum
from typing import cast

import paho.mqtt.client as mqtt
from saic_ismart_client.common_model import ScheduledChargingMode
from saic_ismart_client.ota_v1_1.data_model import VinInfo
from saic_ismart_client.ota_v2_1.data_model import OtaRvmVehicleStatusResp25857
from saic_ismart_client.ota_v3_0.data_model import OtaChrgMangDataResp, RvsChargingStatus
from saic_ismart_client.saic_api import SaicMessage, TargetBatteryCode, ChargeCurrentLimitCode

import mqtt_topics
from Exceptions import MqttGatewayException
from publisher import Publisher

PRESSURE_TO_BAR_FACTOR = 0.04

logging.basicConfig(format='%(asctime)s %(message)s')
LOG = logging.getLogger(__name__)
LOG.setLevel(level=os.getenv('LOG_LEVEL', 'INFO').upper())


class RefreshMode(Enum):
    FORCE = 'force'
    OFF = 'off'
    PERIODIC = 'periodic'

    @staticmethod
    def get(mode: str):
        return RefreshMode[mode.upper()]


class VehicleState:
    def __init__(self, publisher: Publisher, account_prefix: str, vin: VinInfo, wallbox_soc_topic: str = ''):
        self.publisher = publisher
        self.vin = vin.vin
        self.series = str(vin.series).strip().upper()
        self.mqtt_vin_prefix = f'{account_prefix}'
        self.wallbox_soc_topic = wallbox_soc_topic
        self.last_car_activity = datetime.datetime.min
        self.last_successful_refresh = datetime.datetime.min
        self.last_car_shutdown = datetime.datetime.now()
        self.last_car_vehicle_message = datetime.datetime.min
        # treat high voltage battery as active, if we don't have any other information
        self.hv_battery_active = True
        self.refresh_period_active = -1
        self.refresh_period_inactive = -1
        self.refresh_period_after_shutdown = -1
        self.refresh_period_inactive_grace = -1
        self.target_soc = None
        self.charge_current_limit = None
        self.refresh_mode = RefreshMode.OFF
        self.previous_refresh_mode = RefreshMode.OFF
        self.properties = {}
        self.__remote_ac_temp = None
        self.__remote_ac_running = False

    def set_refresh_period_active(self, seconds: int):
        self.publisher.publish_int(self.get_topic(mqtt_topics.REFRESH_PERIOD_ACTIVE), seconds)
        LOG.info(f'Setting active query interval in vehicle handler for VIN {self.vin} to {seconds} seconds')
        self.refresh_period_active = seconds

    def set_refresh_period_inactive(self, seconds: int):
        self.publisher.publish_int(self.get_topic(mqtt_topics.REFRESH_PERIOD_INACTIVE), seconds)
        LOG.info(f'Setting inactive query interval in vehicle handler for VIN {self.vin} to {seconds} seconds')
        self.refresh_period_inactive = seconds

    def set_refresh_period_after_shutdown(self, seconds: int):
        self.publisher.publish_int(self.get_topic(mqtt_topics.REFRESH_PERIOD_AFTER_SHUTDOWN), seconds)
        LOG.info(
            f'Setting after shutdown query interval in vehicle handler for VIN {self.vin} to {seconds} seconds')
        self.refresh_period_after_shutdown = seconds

    def set_refresh_period_inactive_grace(self, refresh_period_inactive_grace: int):
        if (
                self.refresh_period_inactive_grace == -1
                or self.refresh_period_inactive_grace != refresh_period_inactive_grace
        ):
            self.publisher.publish_int(self.get_topic(mqtt_topics.REFRESH_PERIOD_INACTIVE_GRACE),
                                       refresh_period_inactive_grace)
            self.refresh_period_inactive_grace = refresh_period_inactive_grace

    def update_target_soc(self, target_soc: TargetBatteryCode):
        if self.target_soc != target_soc and target_soc is not None:
            self.publisher.publish_int(self.get_topic(mqtt_topics.DRIVETRAIN_SOC_TARGET), target_soc.get_percentage())
            self.target_soc = target_soc

    def update_charge_current_limit(self, charge_current_limit: ChargeCurrentLimitCode):
        if self.charge_current_limit != charge_current_limit and charge_current_limit is not None:
            try:
                self.publisher.publish_str(
                    self.get_topic(mqtt_topics.DRIVETRAIN_CHARGECURRENT_LIMIT),
                    charge_current_limit.get_limit()
                )
                self.charge_current_limit = charge_current_limit
            except ValueError:
                LOG.exception(f'Unhandled charge current limit {charge_current_limit}')

    def is_complete(self) -> bool:
        return self.refresh_period_active != -1 \
            and self.refresh_period_inactive != -1 \
            and self.refresh_period_after_shutdown != -1 \
            and self.refresh_period_inactive_grace != -1 \
            and self.refresh_mode

    def handle_vehicle_status(self, vehicle_status: OtaRvmVehicleStatusResp25857) -> None:
        is_engine_running = vehicle_status.is_engine_running()
        is_charging = vehicle_status.is_charging()
        basic_vehicle_status = vehicle_status.get_basic_vehicle_status()
        remote_climate_status = basic_vehicle_status.remote_climate_status

        self.set_hv_battery_active(is_charging or is_engine_running or remote_climate_status > 0)

        self.publisher.publish_bool(self.get_topic(mqtt_topics.DRIVETRAIN_RUNNING), is_engine_running)
        self.publisher.publish_bool(self.get_topic(mqtt_topics.DRIVETRAIN_CHARGING), is_charging)
        interior_temperature = basic_vehicle_status.interior_temperature
        if interior_temperature > -128:
            self.publisher.publish_int(self.get_topic(mqtt_topics.CLIMATE_INTERIOR_TEMPERATURE), interior_temperature)
        exterior_temperature = basic_vehicle_status.exterior_temperature
        if exterior_temperature > -128:
            self.publisher.publish_int(self.get_topic(mqtt_topics.CLIMATE_EXTERIOR_TEMPERATURE), exterior_temperature)
        battery_voltage = basic_vehicle_status.battery_voltage / 10.0
        self.publisher.publish_float(self.get_topic(mqtt_topics.DRIVETRAIN_AUXILIARY_BATTERY_VOLTAGE), battery_voltage)

        way_point = vehicle_status.get_gps_position().get_way_point()
        speed = way_point.speed / 10.0
        self.publisher.publish_float(self.get_topic(mqtt_topics.LOCATION_SPEED), speed)
        self.publisher.publish_int(self.get_topic(mqtt_topics.LOCATION_HEADING), way_point.heading)
        position = way_point.get_position()
        latitude = None
        if abs(position.latitude) > 0:
            latitude = position.latitude / 1000000.0
            self.publisher.publish_float(self.get_topic(mqtt_topics.LOCATION_LATITUDE), latitude)
        longitude = None
        if abs(position.longitude) > 0:
            longitude = position.longitude / 1000000.0
            self.publisher.publish_float(self.get_topic(mqtt_topics.LOCATION_LONGITUDE), longitude)
        self.publisher.publish_int(self.get_topic(mqtt_topics.LOCATION_ELEVATION), position.altitude)
        if latitude is not None and longitude is not None:
            self.publisher.publish_json(self.get_topic(mqtt_topics.LOCATION_POSITION), {
                'latitude': latitude,
                'longitude': longitude,
            })

        self.publisher.publish_bool(self.get_topic(mqtt_topics.WINDOWS_DRIVER), basic_vehicle_status.driver_window)
        self.publisher.publish_bool(self.get_topic(mqtt_topics.WINDOWS_PASSENGER),
                                    basic_vehicle_status.passenger_window)
        self.publisher.publish_bool(self.get_topic(mqtt_topics.WINDOWS_REAR_LEFT),
                                    basic_vehicle_status.rear_left_window)
        self.publisher.publish_bool(self.get_topic(mqtt_topics.WINDOWS_REAR_RIGHT),
                                    basic_vehicle_status.rear_right_window)
        self.publisher.publish_bool(self.get_topic(mqtt_topics.WINDOWS_SUN_ROOF), basic_vehicle_status.sun_roof_status)

        self.publisher.publish_bool(self.get_topic(mqtt_topics.DOORS_LOCKED), basic_vehicle_status.lock_status)
        self.publisher.publish_bool(self.get_topic(mqtt_topics.DOORS_DRIVER), basic_vehicle_status.driver_door)
        self.publisher.publish_bool(self.get_topic(mqtt_topics.DOORS_PASSENGER), basic_vehicle_status.passenger_door)
        self.publisher.publish_bool(self.get_topic(mqtt_topics.DOORS_REAR_LEFT), basic_vehicle_status.rear_left_door)
        self.publisher.publish_bool(self.get_topic(mqtt_topics.DOORS_REAR_RIGHT), basic_vehicle_status.rear_right_door)
        self.publisher.publish_bool(self.get_topic(mqtt_topics.DOORS_BONNET), basic_vehicle_status.bonnet_status)
        self.publisher.publish_bool(self.get_topic(mqtt_topics.DOORS_BOOT), basic_vehicle_status.boot_status)

        if (
                basic_vehicle_status.front_left_tyre_pressure is not None
                and basic_vehicle_status.front_left_tyre_pressure > 0
        ):
            front_left_tyre_bar = basic_vehicle_status.front_left_tyre_pressure * PRESSURE_TO_BAR_FACTOR
            self.publisher.publish_float(self.get_topic(mqtt_topics.TYRES_FRONT_LEFT_PRESSURE),
                                         round(front_left_tyre_bar, 2))

        if (
                basic_vehicle_status.front_right_tyre_pressure is not None
                and basic_vehicle_status.front_right_tyre_pressure > 0
        ):
            front_right_tyre_bar = basic_vehicle_status.front_right_tyre_pressure * PRESSURE_TO_BAR_FACTOR
            self.publisher.publish_float(self.get_topic(mqtt_topics.TYRES_FRONT_RIGHT_PRESSURE),
                                         round(front_right_tyre_bar, 2))
        if (
                basic_vehicle_status.rear_left_tyre_pressure
                and basic_vehicle_status.rear_left_tyre_pressure > 0
        ):
            rear_left_tyre_bar = basic_vehicle_status.rear_left_tyre_pressure * PRESSURE_TO_BAR_FACTOR
            self.publisher.publish_float(self.get_topic(mqtt_topics.TYRES_REAR_LEFT_PRESSURE),
                                         round(rear_left_tyre_bar, 2))
        if (
                basic_vehicle_status.rear_right_tyre_pressure is not None
                and basic_vehicle_status.rear_right_tyre_pressure > 0
        ):
            rear_right_tyre_bar = basic_vehicle_status.rear_right_tyre_pressure * PRESSURE_TO_BAR_FACTOR
            self.publisher.publish_float(self.get_topic(mqtt_topics.TYRES_REAR_RIGHT_PRESSURE),
                                         round(rear_right_tyre_bar, 2))

        self.publisher.publish_bool(self.get_topic(mqtt_topics.LIGHTS_MAIN_BEAM), basic_vehicle_status.main_beam_status)
        self.publisher.publish_bool(self.get_topic(mqtt_topics.LIGHTS_DIPPED_BEAM),
                                    basic_vehicle_status.dipped_beam_status)

        self.publisher.publish_str(self.get_topic(mqtt_topics.CLIMATE_REMOTE_CLIMATE_STATE),
                                   VehicleState.to_remote_climate(remote_climate_status))
        self.__remote_ac_running = remote_climate_status == 2

        rear_window_heat_state = basic_vehicle_status.rmt_htd_rr_wnd_st
        self.publisher.publish_str(self.get_topic(mqtt_topics.CLIMATE_BACK_WINDOW_HEAT),
                                   'off' if rear_window_heat_state == 0 else 'on')

        if basic_vehicle_status.mileage > 0:
            mileage = basic_vehicle_status.mileage / 10.0
            self.publisher.publish_float(self.get_topic(mqtt_topics.DRIVETRAIN_MILEAGE), mileage)
        if basic_vehicle_status.fuel_range_elec > 0:
            electric_range = basic_vehicle_status.fuel_range_elec / 10.0
            self.publisher.publish_float(self.get_topic(mqtt_topics.DRIVETRAIN_RANGE), electric_range)

        self.publisher.publish_str(self.get_topic(mqtt_topics.REFRESH_LAST_VEHICLE_STATE),
                                   VehicleState.datetime_to_str(datetime.datetime.now()))

    def set_hv_battery_active(self, hv_battery_active: bool):
        if (
                not hv_battery_active
                and self.hv_battery_active
        ):
            self.last_car_shutdown = datetime.datetime.now()

        self.hv_battery_active = hv_battery_active
        self.publisher.publish_bool(self.get_topic(mqtt_topics.DRIVETRAIN_HV_BATTERY_ACTIVE), hv_battery_active)

        if hv_battery_active:
            self.notify_car_activity_time(datetime.datetime.now(), True)

    def notify_car_activity_time(self, now: datetime.datetime, force: bool):
        if (
                self.last_car_activity == datetime.datetime.min
                or force
                or self.last_car_activity < now
        ):
            self.last_car_activity = datetime.datetime.now()
            self.publisher.publish_str(self.get_topic(mqtt_topics.REFRESH_LAST_ACTIVITY),
                                       VehicleState.datetime_to_str(self.last_car_activity))

    def notify_message(self, message: SaicMessage):
        if (
                self.last_car_vehicle_message == datetime.datetime.min
                or message.message_time > self.last_car_vehicle_message
        ):
            self.last_car_vehicle_message = message.message_time
            self.publisher.publish_int(self.get_topic(mqtt_topics.INFO_LAST_MESSAGE_ID), message.message_id)
            self.publisher.publish_str(self.get_topic(mqtt_topics.INFO_LAST_MESSAGE_TYPE), message.message_type)
            self.publisher.publish_str(self.get_topic(mqtt_topics.INFO_LAST_MESSAGE_TITLE), message.title)
            self.publisher.publish_str(self.get_topic(mqtt_topics.INFO_LAST_MESSAGE_TIME),
                                       VehicleState.datetime_to_str(self.last_car_vehicle_message))
            self.publisher.publish_str(self.get_topic(mqtt_topics.INFO_LAST_MESSAGE_SENDER), message.sender)
            if message.content:
                self.publisher.publish_str(self.get_topic(mqtt_topics.INFO_LAST_MESSAGE_CONTENT), message.content)
            self.publisher.publish_int(self.get_topic(mqtt_topics.INFO_LAST_MESSAGE_STATUS), message.read_status)
            if message.vin:
                self.publisher.publish_str(self.get_topic(mqtt_topics.INFO_LAST_MESSAGE_VIN), message.vin)
                self.notify_car_activity_time(message.message_time, True)

    def should_refresh(self) -> bool:
        match self.refresh_mode:
            case RefreshMode.OFF:
                return False
            case RefreshMode.FORCE:
                self.set_refresh_mode(self.previous_refresh_mode)
                return True
            # RefreshMode.PERIODIC is treated like default
            case _:
                last_shutdown_plus_refresh = self.last_car_shutdown \
                                             + datetime.timedelta(seconds=float(self.refresh_period_inactive_grace))
                if self.last_successful_refresh is None:
                    self.mark_successful_refresh()
                    return True

                if self.last_car_activity > self.last_successful_refresh:
                    return True

                if self.hv_battery_active:
                    result = self.last_successful_refresh < datetime.datetime.now() - datetime.timedelta(
                        seconds=float(self.refresh_period_active))
                    LOG.debug(f'HV battery is active. Should refresh: {result}')
                    return result

                if last_shutdown_plus_refresh > datetime.datetime.now():
                    result = self.last_successful_refresh < datetime.datetime.now() - datetime.timedelta(
                        seconds=float(self.refresh_period_after_shutdown))
                    LOG.debug(f'Refresh grace period after shutdown has not passed. Should refresh: {result}')
                    return result

                result = self.last_successful_refresh < datetime.datetime.now() - datetime.timedelta(
                    seconds=float(self.refresh_period_inactive))
                LOG.debug(
                    f'HV battery is inactive and refresh period after shutdown is over. Should refresh: {result}'
                )
                return result

    def mark_successful_refresh(self):
        self.last_successful_refresh = datetime.datetime.now()

    def configure(self, vin_info: VinInfo):
        self.publisher.publish_str(self.get_topic(mqtt_topics.INTERNAL_CONFIGURATION_RAW),
                                   vin_info.model_configuration_json_str)
        self.publisher.publish_str(self.get_topic(mqtt_topics.INFO_BRAND), vin_info.brand_name.decode())
        self.publisher.publish_str(self.get_topic(mqtt_topics.INFO_MODEL), vin_info.model_name.decode())
        self.publisher.publish_str(self.get_topic(mqtt_topics.INFO_YEAR), vin_info.model_year)
        self.publisher.publish_str(self.get_topic(mqtt_topics.INFO_SERIES), vin_info.series)
        if vin_info.color_name:
            self.publisher.publish_str(self.get_topic(mqtt_topics.INFO_COLOR), vin_info.color_name.decode())
        self.properties = {}
        for c in vin_info.model_configuration_json_str.split(';'):
            property_map = {}
            if ',' in c:
                for e in c.split(','):
                    if ':' in e:
                        key_value_pair = e.split(":")
                        property_map[key_value_pair[0]] = key_value_pair[1]
                property_name = property_map["name"]
                property_code = property_map["code"]
                property_value = property_map["value"]
                property_code_topic = f'{mqtt_topics.INFO_CONFIGURATION}/{property_code}'
                property_name_topic = f'{mqtt_topics.INFO_CONFIGURATION}/{property_name}'
                self.properties[property_name] = {'code': property_code, 'value': property_value}
                self.publisher.publish_str(self.get_topic(property_code_topic), property_value)
                self.publisher.publish_str(self.get_topic(property_name_topic), property_value)

    def configure_missing(self):
        if self.refresh_period_active == -1:
            self.set_refresh_period_active(30)
        if self.refresh_period_after_shutdown == -1:
            self.set_refresh_period_after_shutdown(120)
        if self.refresh_period_inactive == -1:
            # in seconds (Once a day to protect your 12V battery)
            self.set_refresh_period_inactive(86400)
        if self.refresh_period_inactive_grace == -1:
            self.set_refresh_period_inactive_grace(600)
        # Make sure the only refresh mode that is not supported at start is RefreshMode.PERIODIC
        if self.refresh_mode in [RefreshMode.OFF, RefreshMode.FORCE]:
            self.set_refresh_mode(RefreshMode.PERIODIC)
        if self.__remote_ac_temp is None:
            self.set_ac_temperature(22)

    def configure_by_message(self, topic: str, msg: mqtt.MQTTMessage):
        payload = msg.payload.decode().lower()
        match topic:
            case mqtt_topics.REFRESH_MODE:
                try:
                    refresh_mode = RefreshMode.get(payload)
                    self.set_refresh_mode(refresh_mode)
                except KeyError:
                    raise MqttGatewayException(f'Unsupported payload {payload}')
            case mqtt_topics.REFRESH_PERIOD_ACTIVE:
                try:
                    seconds = int(payload)
                    self.set_refresh_period_active(seconds)
                except ValueError:
                    raise MqttGatewayException(f'Error setting value for payload {payload}')
            case mqtt_topics.REFRESH_PERIOD_INACTIVE:
                try:
                    seconds = int(payload)
                    self.set_refresh_period_inactive(seconds)
                except ValueError:
                    raise MqttGatewayException(f'Error setting value for payload {payload}')
            case mqtt_topics.REFRESH_PERIOD_AFTER_SHUTDOWN:
                try:
                    seconds = int(payload)
                    self.set_refresh_period_after_shutdown(seconds)
                except ValueError:
                    raise MqttGatewayException(f'Error setting value for payload {payload}')
            case mqtt_topics.REFRESH_PERIOD_INACTIVE_GRACE:
                try:
                    seconds = int(payload)
                    self.set_refresh_period_inactive_grace(seconds)
                except ValueError:
                    raise MqttGatewayException(f'Error setting value for payload {payload}')
            case _:
                raise MqttGatewayException(f'Unsupported topic {topic}')

    def handle_charge_status(self, charge_mgmt_data: OtaChrgMangDataResp) -> None:
        self.publisher.publish_float(self.get_topic(mqtt_topics.DRIVETRAIN_CURRENT),
                                     round(charge_mgmt_data.get_current(), 3))
        self.publisher.publish_float(self.get_topic(mqtt_topics.DRIVETRAIN_VOLTAGE),
                                     round(charge_mgmt_data.get_voltage(), 3))
        self.publisher.publish_float(self.get_topic(mqtt_topics.DRIVETRAIN_POWER),
                                     round(charge_mgmt_data.get_power(), 3))
<<<<<<< HEAD
        raw_charge_current_limit = charge_mgmt_data.bmsAltngChrgCrntDspCmd
        if (
                raw_charge_current_limit is not None
                and raw_charge_current_limit != 0
        ):
            try:
                self.update_charge_current_limit(ChargeCurrentLimitCode(raw_charge_current_limit))
            except ValueError:
                logging.warning(f'Invalid charge current limit received: {raw_charge_current_limit}')

        raw_target_soc = charge_mgmt_data.bmsOnBdChrgTrgtSOCDspCmd
        if raw_target_soc is not None:
            try:
                self.update_target_soc(TargetBatteryCode(raw_target_soc))
            except ValueError:
                logging.warning(f'Invalid target SOC received: {raw_target_soc}')
=======
        target_soc = charge_mgmt_data.get_charge_target_soc()
        if target_soc is not None:
            self.update_target_soc(target_soc)
>>>>>>> 4400da2e

        soc = charge_mgmt_data.bmsPackSOCDsp / 10.0
        if soc <= 100.0:
            self.publisher.publish_float(self.get_topic(mqtt_topics.DRIVETRAIN_SOC), soc)
            if self.wallbox_soc_topic:
                self.publisher.publish_int(self.wallbox_soc_topic, int(soc), True)
        estimated_electrical_range = charge_mgmt_data.bms_estd_elec_rng / 10.0
        self.publisher.publish_float(self.get_topic(mqtt_topics.DRIVETRAIN_HYBRID_ELECTRICAL_RANGE),
                                     estimated_electrical_range)
        charge_status = cast(RvsChargingStatus, charge_mgmt_data.chargeStatus)
        if (
                charge_status.mileage_of_day is not None
                and charge_status.mileage_of_day > 0
        ):
            mileage_of_the_day = charge_status.mileage_of_day / 10.0
            self.publisher.publish_float(self.get_topic(mqtt_topics.DRIVETRAIN_MILEAGE_OF_DAY), mileage_of_the_day)
        if (
                charge_status.mileage_since_last_charge is not None
                and charge_status.mileage_since_last_charge > 0
        ):
            mileage_since_last_charge = charge_status.mileage_since_last_charge / 10.0
            self.publisher.publish_float(self.get_topic(mqtt_topics.DRIVETRAIN_MILEAGE_SINCE_LAST_CHARGE),
                                         mileage_since_last_charge)
        soc_kwh = charge_status.real_time_power / 10.0
        self.publisher.publish_float(self.get_topic(mqtt_topics.DRIVETRAIN_SOC_KWH), soc_kwh)
        self.publisher.publish_int(self.get_topic(mqtt_topics.DRIVETRAIN_CHARGING_TYPE), charge_status.charging_type)
        self.publisher.publish_bool(self.get_topic(mqtt_topics.DRIVETRAIN_CHARGER_CONNECTED),
                                    charge_status.charging_gun_state)

        if has_scheduled_charging_info(charge_mgmt_data):
            try:
                self.publisher.publish_json(self.get_topic(mqtt_topics.DRIVETRAIN_CHARGING_SCHEDULE), {
                    'startTime': "{:02d}:{:02d}".format(charge_mgmt_data.bmsReserStHourDspCmd,
                                                        charge_mgmt_data.bmsReserStMintueDspCmd),
                    'endTime': "{:02d}:{:02d}".format(charge_mgmt_data.bmsReserSpHourDspCmd,
                                                      charge_mgmt_data.bmsReserSpMintueDspCmd),
                    'mode': ScheduledChargingMode(charge_mgmt_data.bmsReserCtrlDspCmd).name,
                })
            except ValueError:
                LOG.exception("Error parsing scheduled charging info")

        # Only publish remaining charging time if the car is charging and we have current flowing
        if charge_status.charging_gun_state and charge_mgmt_data.get_current() < 0:
            self.publisher.publish_int(self.get_topic(mqtt_topics.DRIVETRAIN_REMAINING_CHARGING_TIME),
                                       charge_mgmt_data.chrgngRmnngTime * 60)
        else:
            self.publisher.publish_int(self.get_topic(mqtt_topics.DRIVETRAIN_REMAINING_CHARGING_TIME), 0)
        self.publisher.publish_str(self.get_topic(mqtt_topics.REFRESH_LAST_CHARGE_STATE),
                                   VehicleState.datetime_to_str(datetime.datetime.now()))
        if (
                charge_status.last_charge_ending_power is not None
                and charge_status.last_charge_ending_power > 0
        ):
            last_charge_ending_power = charge_status.last_charge_ending_power / 10.0
            self.publisher.publish_float(self.get_topic(mqtt_topics.DRIVETRAIN_LAST_CHARGE_ENDING_POWER),
                                         last_charge_ending_power)
        if (
                charge_status.total_battery_capacity is not None
                and charge_status.total_battery_capacity > 0
        ):
            total_battery_capacity = charge_status.total_battery_capacity / 10.0
            self.publisher.publish_float(self.get_topic(mqtt_topics.DRIVETRAIN_TOTAL_BATTERY_CAPACITY),
                                         total_battery_capacity)

    def get_topic(self, sub_topic: str):
        return f'{self.mqtt_vin_prefix}/{sub_topic}'

    @staticmethod
    def to_remote_climate(rmt_htd_rr_wnd_st: int) -> str:
        match rmt_htd_rr_wnd_st:
            case 0:
                return 'off'
            case 1:
                return 'blowingOnly'
            case 2:
                return 'on'
            case 5:
                return 'front'

        return f'unknown ({rmt_htd_rr_wnd_st})'

    @staticmethod
    def datetime_to_str(dt: datetime.datetime) -> str:
        return datetime.datetime.astimezone(dt, tz=datetime.timezone.utc).isoformat()

    def set_refresh_mode(self, mode: RefreshMode):
        if (
                mode is not None and
                (
                        self.refresh_mode is None
                        or self.refresh_mode != mode
                )
        ):
            new_mode_value = mode.value
            LOG.info(f"Setting refresh mode to {new_mode_value}")
            self.publisher.publish_str(self.get_topic(mqtt_topics.REFRESH_MODE), new_mode_value)
            # Make sure we never store FORCE as previous refresh mode
            if self.refresh_mode != RefreshMode.FORCE:
                self.previous_refresh_mode = self.refresh_mode
            self.refresh_mode = mode
            LOG.debug(f'Refresh mode set to {new_mode_value}')

    def has_sunroof(self):
        return self.__get_property_value('Sunroof') != '0'

    def has_heated_seats(self):
        return self.__get_property_value('HeatedSeat') == '0'

    def __get_property_value(self, property_name: str) -> str | None:
        if property_name in self.properties:
            pdict = self.properties[property_name]
            if pdict is not None and isinstance(pdict, dict) and 'value' in pdict:
                return pdict['value']
        return None

    def set_ac_temperature(self, temp) -> bool:
        temp = max(self.get_min_ac_temperature(), min(self.get_max_ac_temperature(), temp))
        if (self.__remote_ac_temp is None) or (self.__remote_ac_temp != temp):
            self.__remote_ac_temp = temp
            self.publisher.publish_int(self.get_topic(mqtt_topics.CLIMATE_REMOTE_TEMPERATURE), temp)
            return True
        return False

    def get_ac_temperature_idx(self):
        if self.series.startswith('EH32'):
            return 3 + self.__remote_ac_temp - self.get_min_ac_temperature()
        else:
            return 2 + self.__remote_ac_temp - self.get_min_ac_temperature()

    def get_min_ac_temperature(self):
        if self.series.startswith('EH32'):
            return 17
        else:
            return 16

    def get_max_ac_temperature(self):
        if self.series.startswith('EH32'):
            return 33
        else:
            return 28

    def is_remote_ac_running(self):
        return self.__remote_ac_running


def has_scheduled_charging_info(charge_mgmt_data: OtaChrgMangDataResp):
    return charge_mgmt_data.bmsReserStHourDspCmd is not None \
        and charge_mgmt_data.bmsReserStMintueDspCmd is not None \
        and charge_mgmt_data.bmsReserSpHourDspCmd is not None \
        and charge_mgmt_data.bmsReserSpMintueDspCmd is not None<|MERGE_RESOLUTION|>--- conflicted
+++ resolved
@@ -380,7 +380,6 @@
                                      round(charge_mgmt_data.get_voltage(), 3))
         self.publisher.publish_float(self.get_topic(mqtt_topics.DRIVETRAIN_POWER),
                                      round(charge_mgmt_data.get_power(), 3))
-<<<<<<< HEAD
         raw_charge_current_limit = charge_mgmt_data.bmsAltngChrgCrntDspCmd
         if (
                 raw_charge_current_limit is not None
@@ -397,11 +396,6 @@
                 self.update_target_soc(TargetBatteryCode(raw_target_soc))
             except ValueError:
                 logging.warning(f'Invalid target SOC received: {raw_target_soc}')
-=======
-        target_soc = charge_mgmt_data.get_charge_target_soc()
-        if target_soc is not None:
-            self.update_target_soc(target_soc)
->>>>>>> 4400da2e
 
         soc = charge_mgmt_data.bmsPackSOCDsp / 10.0
         if soc <= 100.0:
