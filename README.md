# SAIC MQTT Gateway

A service that queries the data from an MG iSMART account and publishes the data over MQTT.

MG iSMART is the connectivity system in your MG car (MG5, MG4, ZS...).

The implementation is based on the findings from
the [SAIC-iSmart-API Documentation](https://github.com/SAIC-iSmart-API/documentation) project.

## Prerequisites

* You have an iSMART account (can be created in the iSMART app)
* Your car needs to be registered to your account

## Configuration

Configuration parameters can be provided as command line parameters or environment variables (this is what you typically
do when you run the service from a docker container).

<<<<<<< HEAD
### SAIC API

| CMD param                   | ENV variable                 | Description                                                                                                                                                                         |
|-----------------------------|------------------------------|-------------------------------------------------------------------------------------------------------------------------------------------------------------------------------------|
| -u or --saic-user           | SAIC_USER                    | SAIC user name - **required**                                                                                                                                                       |
| -p or --saic-password       | SAIC_PASSWORD                | SAIC password - **required**                                                                                                                                                        |
| --saic-phone-country-code   | SAIC_PHONE_COUNTRY_CODE      | Phone country code, used if the username is not an email address                                                                                                                    |
| --saic-rest-uri             | SAIC_REST_URI                | SAIC API URI. Default is the European Production endpoint: https://gateway-mg-eu.soimt.com/api.app/v1/                                                                              |
| --saic-region               | SAIC_REGION                  | SAIC API region. Default is eu.                                                                                                                                                     |
| --saic-tenant-id            | SAIC_TENANT_ID               | SAIC API tenant ID. Default is 459771.                                                                                                                                              |
| --saic-relogin-delay        | SAIC_RELOGIN_DELAY           | The gateway detects logins from other devices (e.g. the iSMART app). It then pauses it's activity for 900 seconds (default value). The delay can be configured with this parameter. |
| --messages-request-interval | MESSAGES_REQUEST_INTERVAL    | The interval for retrieving messages in seconds. Default is 60 seconds.                                                                                                             |
| --battery-capacity-mapping  | BATTERY_CAPACITY_MAPPING     | Mapping of VIN to full battery capacity. Multiple mappings can be provided separated by ',' Example: LSJXXXX=54.0,LSJYYYY=64.0                                                      |
| --charge-min-percentage     | CHARGE_MIN_PERCENTAGE        | How many % points we should try to refresh the charge state. 1.0 by default                                                                                                         |
| --publish-raw-api-data      | PUBLISH_RAW_API_DATA_ENABLED | Publish raw SAIC API request/response to MQTT. Disabled (False) by default.                                                                                                         |

### MQTT Broker

| CMD param           | ENV variable     | Description                                                                                                                                                                                          |
|---------------------|------------------|------------------------------------------------------------------------------------------------------------------------------------------------------------------------------------------------------|
| -m or --mqtt-uri    | MQTT_URI         | URI to the MQTT Server. TCP: tcp://mqtt.eclipseprojects.io:1883, WebSocket: ws://mqtt.eclipseprojects.io:9001 or TLS: tls://mqtt.eclipseprojects.io:8883 - Leave it empty to disable MQTT connection |
| --mqtt-server-cert  | MQTT_SERVER_CERT | Path to the server certificate authority file in PEM format is required for TLS                                                                                                                      |
| --mqtt-user         | MQTT_USER        | MQTT user name                                                                                                                                                                                       |
| --mqtt-password     | MQTT_PASSWORD    | MQTT password                                                                                                                                                                                        |
| --mqtt-client-id    | MQTT_CLIENT_ID   | MQTT Client Identifier. Defaults to saic-python-mqtt-gateway.                                                                                                                                        |
| --mqtt-topic-prefix | MQTT_TOPIC       | Provide a custom MQTT prefix to replace the default: saic                                                                                                                                            |
|                     | MQTT_LOG_LEVEL   | Log level of the MQTT Client: INFO (default), use DEBUG for detailed output, use CRITICAL for no output, [more info](https://docs.python.org/3/library/logging.html#levels)                          |

### Home Assistant Integration

| CMD param             | ENV variable         | Description                                                                                                                                                                         |
|-----------------------|----------------------|-------------------------------------------------------------------------------------------------------------------------------------------------------------------------------------|
| --ha-discovery        | HA_DISCOVERY_ENABLED | Home Assistant auto-discovery is enabled (True) by default. It can be disabled (False) with this parameter.                                                                         |
| --ha-discovery-prefix | HA_DISCOVERY_PREFIX  | The default MQTT prefix for Home Assistant auto-discovery is 'homeassistant'. Another prefix can be configured with this parameter                                                  |
| --ha-show-unavailable | HA_SHOW_UNAVAILABLE  | Show entities as Unavailable in Home Assistant when car polling fails. Enabled (True) by default. Can be disabled, to retain the pre 0.6.x behaviour, but do that at your own risk. |

### A Better Route Planner (ABRP) integration

Telemetry data from your car can be provided to [ABRP](https://abetterrouteplanner.com/). **Be aware that this is not
done by default.** The data will be sent only if you provide the mapping of your vehicle identification number (VIN) to
an ABRP user token.

Those parameters can be used to allow the MQTT Gateway to send data to ABRP API

| CMD param               | ENV variable                  | Description                                                                                                                              |
|-------------------------|-------------------------------|------------------------------------------------------------------------------------------------------------------------------------------|
| --abrp-api-key          | ABRP_API_KEY                  | API key for the A Better Route Planner telemetry API. Default is the open source telemetry API key 8cfc314b-03cd-4efe-ab7d-4431cd8f2e2d. |
| --abrp-user-token       | ABRP_USER_TOKEN               | Mapping of VIN to ABRP User Token. Multiple mappings can be provided separated by ',' Example: LSJXXXX=12345-abcdef,LSJYYYY=67890-ghijkl |
| --publish-raw-abrp-data | PUBLISH_RAW_ABRP_DATA_ENABLED | Publish raw ABRP API request/response to MQTT. Disabled (False) by default.                                                              |

### OsmAnd Integration (e.g. Traccar)

Telemetry data from your car can be provided to a generic fleet tracking software supporting
the [OsmAnd](https://www.traccar.org/osmand/) protocol like [Traccar](https://www.traccar.org/)

Those parameters can be used to allow the MQTT Gateway to send data to an OsmAnd-compatibile server.

| CMD param                 | ENV variable                    | Description                                                                                                                                                                                  |
|---------------------------|---------------------------------|----------------------------------------------------------------------------------------------------------------------------------------------------------------------------------------------|
| --osmand-server-uri       | OSMAND_SERVER_URI               | The URL of your OsmAnd Server                                                                                                                                                                |
| --osmand-device-id        | OSMAND_DEVICE_ID                | Mapping of VIN to OsmAnd Device Id. Multiple mappings can be provided separated by ',' Example: LSJXXXX=12345-abcdef,LSJYYYY=67890-ghijkl. Defaults to use the car VIN as Device Id if unset |
| --publish-raw-osmand-data | PUBLISH_RAW_OSMAND_DATA_ENABLED | Publish raw ABRP OSMAND request/response to MQTT. Disabled (False) by default.                                                                                                               |

### OpenWB Integration

| CMD param                | ENV variable           | Description                                      |
|--------------------------|------------------------|--------------------------------------------------|
| --charging-stations-json | CHARGING_STATIONS_JSON | Custom charging stations configuration file name |
=======
| CMD param                   | ENV variable              | Description                                                                                                                                                                         |
|-----------------------------|---------------------------|-------------------------------------------------------------------------------------------------------------------------------------------------------------------------------------|
| -u or --saic-user           | SAIC_USER                 | SAIC user name - **required**                                                                                                                                                       |
| -p or --saic-password       | SAIC_PASSWORD             | SAIC password - **required**                                                                                                                                                        |
| --saic-phone-country-code   | SAIC_PHONE_COUNTRY_CODE   | Phone country code, used if the username is not an email address                                                                                                                    |
| -m or --mqtt-uri            | MQTT_URI                  | URI to the MQTT Server. TCP: tcp://mqtt.eclipseprojects.io:1883, WebSocket: ws://mqtt.eclipseprojects.io:9001 or TLS: tls://mqtt.eclipseprojects.io:8883 - **required**             |
| --mqtt-server-cert          | MQTT_SERVER_CERT          | Path to the server certificate authority file in PEM format is required for TLS                                                                                                     |
| --mqtt-user                 | MQTT_USER                 | MQTT user name                                                                                                                                                                      |
| --mqtt-password             | MQTT_PASSWORD             | MQTT password                                                                                                                                                                       |
| --mqtt-client-id            | MQTT_CLIENT_ID            | MQTT Client Identifier. Defaults to saic-python-mqtt-gateway.                                                                                                                       |
| --mqtt-topic-prefix         | MQTT_TOPIC                | Provide a custom MQTT prefix to replace the default: saic                                                                                                                           |
| --saic-rest-uri             | SAIC_REST_URI             | SAIC API URI. Default is the European Production endpoint: https://gateway-mg-eu.soimt.com/api.app/v1/                                                                              |
| --saic-region               | SAIC_REGION               | SAIC API region. Default is eu.                                                                                                                                                     |
| --saic-tenant-id            | SAIC_TENANT_ID            | SAIC API tenant ID. Default is 459771.                                                                                                                                              |
| --abrp-api-key              | ABRP_API_KEY              | API key for the A Better Route Planner telemetry API. Default is the open source telemetry API key 8cfc314b-03cd-4efe-ab7d-4431cd8f2e2d.                                            |
| --abrp-user-token           | ABRP_USER_TOKEN           | Mapping of VIN to ABRP User Token. Multiple mappings can be provided separated by ',' Example: LSJXXXX=12345-abcdef,LSJYYYY=67890-ghijkl                                            |
| --charging-stations-json    | CHARGING_STATIONS_JSON    | Custom charging stations configuration file name                                                                                                                                    |
| --saic-relogin-delay        | SAIC_RELOGIN_DELAY        | The gateway detects logins from other devices (e.g. the iSMART app). It then pauses it's activity for 900 seconds (default value). The delay can be configured with this parameter. |
| --ha-discovery              | HA_DISCOVERY_ENABLED      | Home Assistant auto-discovery is enabled (True) by default. It can be disabled (False) with this parameter.                                                                         |
| --ha-discovery-prefix       | HA_DISCOVERY_PREFIX       | The default MQTT prefix for Home Assistant auto-discovery is 'homeassistant'. Another prefix can be configured with this parameter                                                  |
| --messages-request-interval | MESSAGES_REQUEST_INTERVAL | The interval for retrieving messages in seconds. Default is 60 seconds.                                                                                                             |

### SAIC API Endpoints

The following are the known available endpoints:

| SAIC_REST_URI                               | SAIC_REGION | Notes                                                                                                                               |
|---------------------------------------------|-------------|--------------------------------------------------------------------------------------------------------------------------------------|
| https://gateway-mg-au.soimt.com/api.app/v1/ | au          | This endpoint is not used by the iSmart app for Australia and New Zealand but has been tested and proven to work in these countries. |
| https://gateway-mg-eu.soimt.com/api.app/v1/ | eu          |                                                                                                                                      |


### Charging Station Configuration
>>>>>>> eb939475

If your charging station also provides information over MQTT or if you somehow manage to publish information from your
charging station, the MQTT gateway can benefit from it. In addition, the MQTT gateway can provide the SoC to your
charging station.

An [openWB](https://openwb.de) charging station is capable of providing information over MQTT for instance. You just
need to provide the configuration in the file charging-stations.json. A sample configuration for two cars connected to
an openWB charging station would be the following.

Check-out the [sample file](charging-stations.json.sample)

The key-value pairs in the JSON express the following:

| JSON key              | Description                                                                                       |
|-----------------------|---------------------------------------------------------------------------------------------------|
| chargeStateTopic      | topic indicating the charge state - **required**                                                  |
| chargingValue         | payload that indicates the charging - **required**                                                |
| socTopic              | topic where the gateway publishes the SoC for the charging station - optional                     |
| rangeTopic            | topic where the gateway publishes the range for the charging station - optional                   |
| chargerConnectedTopic | topic indicating that the vehicle is connected to the charging station - optional                 |
| chargerConnectedValue | payload that indicates that the charger is connected - optional                                   |
| vin                   | vehicle identification number to map the charging station information to a vehicle - **required** |

### Advanced settings

| CMD param | ENV variable | Description                                                                                                                                              |
|-----------|--------------|----------------------------------------------------------------------------------------------------------------------------------------------------------|
|           | LOG_LEVEL    | Log level: INFO (default), use DEBUG for detailed output, use CRITICAL for no output, [more info](https://docs.python.org/3/library/logging.html#levels) |

## Running the service

### From Command-line

To run the service from the command line you need to have Python version 3.12 or later.
Launch the MQTT gateway with the mandatory parametersn and, optionally, the url to the MQTT broker.

```
$ python ./mqtt_gateway.py -m tcp://my-broker-host:1883 -u <saic-user> -p <saic-pwd>
```

### In a docker container

Build the image yourself with the [Dockerfile](Dockerfile) or download the image
from [docker hub](https://hub.docker.com/r/saicismartapi/saic-python-mqtt-gateway).

#### Building the docker image

```
$ docker build -t saic-mqtt-gateway .
```

There is a [docker compose file](docker-compose.yml) that shows how to set up the service.

## Commands over MQTT

The MQTT Gateway subscribes to MQTT topics where it is listening for commands. Every topic in the table below starts
with the default vehicle prefix: `saic/<saic_user>/vehicles/<vehicle_id>`

| Topic                                    | Value range                                          | Description                                                                                                                                                                                                                           |
|------------------------------------------|------------------------------------------------------|---------------------------------------------------------------------------------------------------------------------------------------------------------------------------------------------------------------------------------------|
| /drivetrain/hvBatteryActive/set          | true/false                                           | Overwrite high voltage battery state (Don't touch this unless you know what you are doing!)                                                                                                                                           |
| /drivetrain/charging/set                 | true/false                                           | Start (true) or stop (false) charging. Stopping works fine, starting is not so reliable yet                                                                                                                                           |
| /drivetrain/socTarget/set                | [40,50,60,70,80,90,100]                              | Target SoC in percent. Only values from the defined value range are valid.                                                                                                                                                            |
| /drivetrain/chargingSchedule/set         | JSON Payload. Fields are startTime, endTime and mode | Set the charging schedule.                                                                                                                                                                                                            |
| /drivetrain/chargeCurrentLimit/set       | [6A,8A,16A,MAX]                                      | Set the charge current limit in Ampere. Only values from the defined value range are valid.                                                                                                                                           |
| /drivetrain/batteryHeating/set           | true/false                                           | Start (true) or stop (false) battery heating. The car may refuse the command if it is deemed unnecessary                                                                                                                              |
| /drivetrain/batteryHeatingSchedule/set   | JSON Payload. Fields are startTime and mode          | Set the battery heating schedule. Mode can be either on or off                                                                                                                                                                        |
| /doors/boot/set                          | true/false                                           | Lock or unlock boot                                                                                                                                                                                                                   |
| /doors/locked/set                        | true/false                                           | Lock or unlock your car. This is not always working. It might take some time until it takes effect. Don't trust this feature. Use your car key!                                                                                       |
| /climate/remoteTemperature/set           | temperature                                          | Set A/C temperature                                                                                                                                                                                                                   |
| /climate/remoteClimateState/set          | on/off/front/blowingonly                             | Turn A/C on or off, activate A/C blowing (front) or blowing only (blowingonly)                                                                                                                                                        |
| /climate/heatedSeatsFrontLeftLevel/set   | 0-3 or 0-1 depending on model                        | Set heated seats level for the front left seat. Some cars have three levels while others just an on-off switch. 0 means OFF                                                                                                           |
| /climate/heatedSeatsFrontRightLevel/set  | 0-3 or 0-1 depending on model                        | Set heated seats level for the front right seat. Some cars have three levels while others just an on-off switch. 0 means OFF                                                                                                          |
| /climate/rearWindowDefrosterHeating/set  | on/off                                               | Turn rear window defroster heating on or off. This is not always working. It might take some time until it takes effect.                                                                                                              |
| /climate/frontWindowDefrosterHeating/set | on/off                                               | Turn front window defroster heating on or off                                                                                                                                                                                         |
| /refresh/mode/set                        | periodic/off/force                                   | The gateway queries the vehicle and charge status periodically after a vehicle start event has happened (default value: periodic. The periodic refresh can be switched off (value: off). A refresh can also be forced (value: force). |
| /refresh/period/active/set               | refresh interval (sec)                               | In case a vehicle start event has occurred, the gateway queries the status every 30 seconds (default value). The refresh interval can be modified with this topic.                                                                    |
| /refresh/period/inActive/set             | refresh interval (sec)                               | Vehicle and charge status are queried once per day (default value: 86400) independently from any event. Changing this to a lower value might affect the 12V battery of your vehicle. Be very careful!                                 |
| /refresh/period/afterShutdown/set        | refresh interval (sec)                               | After the vehicle has been shutdown, the gateway queries the status every 120 seconds (default value). The refresh interval can be modified with this topic.                                                                          |
| /refresh/period/inActiveGrace/set        | grace period (sec)                                   | After the vehicle has been shutdown, the gateway continues to query the state for 600 seconds (default value). The duration of this extended query period can be modified with this topic.                                            |
| /location/findMyCar/set                  | [activate,lights_only,horn_only,stop]                | Activate 'find my car' with lights and horn (activate), with lights only (lights_only), with horn only (horn_only) or deactivate it (stop).                                                                                           |

## Home Assistant auto-discovery

The gateway supports [Home Assistant MQTT discovery](https://www.home-assistant.io/integrations/mqtt#mqtt-discovery). It
publishes configuration information so that the vehicle appears as a MQTT device. This will save you a lot of
configuration effort since all the entities provided by the vehicle will automatically show-up in Home Assistant.<|MERGE_RESOLUTION|>--- conflicted
+++ resolved
@@ -17,7 +17,6 @@
 Configuration parameters can be provided as command line parameters or environment variables (this is what you typically
 do when you run the service from a docker container).
 
-<<<<<<< HEAD
 ### SAIC API
 
 | CMD param                   | ENV variable                 | Description                                                                                                                                                                         |
@@ -33,6 +32,15 @@
 | --battery-capacity-mapping  | BATTERY_CAPACITY_MAPPING     | Mapping of VIN to full battery capacity. Multiple mappings can be provided separated by ',' Example: LSJXXXX=54.0,LSJYYYY=64.0                                                      |
 | --charge-min-percentage     | CHARGE_MIN_PERCENTAGE        | How many % points we should try to refresh the charge state. 1.0 by default                                                                                                         |
 | --publish-raw-api-data      | PUBLISH_RAW_API_DATA_ENABLED | Publish raw SAIC API request/response to MQTT. Disabled (False) by default.                                                                                                         |
+
+#### API Endpoints
+
+The following are the known available endpoints:
+
+| SAIC_REST_URI                               | SAIC_REGION | Notes                                                                                                                                |
+|---------------------------------------------|-------------|--------------------------------------------------------------------------------------------------------------------------------------|
+| https://gateway-mg-au.soimt.com/api.app/v1/ | au          | This endpoint is not used by the iSmart app for Australia and New Zealand but has been tested and proven to work in these countries. |
+| https://gateway-mg-eu.soimt.com/api.app/v1/ | eu          |                                                                                                                                      |
 
 ### MQTT Broker
 
@@ -86,41 +94,6 @@
 | CMD param                | ENV variable           | Description                                      |
 |--------------------------|------------------------|--------------------------------------------------|
 | --charging-stations-json | CHARGING_STATIONS_JSON | Custom charging stations configuration file name |
-=======
-| CMD param                   | ENV variable              | Description                                                                                                                                                                         |
-|-----------------------------|---------------------------|-------------------------------------------------------------------------------------------------------------------------------------------------------------------------------------|
-| -u or --saic-user           | SAIC_USER                 | SAIC user name - **required**                                                                                                                                                       |
-| -p or --saic-password       | SAIC_PASSWORD             | SAIC password - **required**                                                                                                                                                        |
-| --saic-phone-country-code   | SAIC_PHONE_COUNTRY_CODE   | Phone country code, used if the username is not an email address                                                                                                                    |
-| -m or --mqtt-uri            | MQTT_URI                  | URI to the MQTT Server. TCP: tcp://mqtt.eclipseprojects.io:1883, WebSocket: ws://mqtt.eclipseprojects.io:9001 or TLS: tls://mqtt.eclipseprojects.io:8883 - **required**             |
-| --mqtt-server-cert          | MQTT_SERVER_CERT          | Path to the server certificate authority file in PEM format is required for TLS                                                                                                     |
-| --mqtt-user                 | MQTT_USER                 | MQTT user name                                                                                                                                                                      |
-| --mqtt-password             | MQTT_PASSWORD             | MQTT password                                                                                                                                                                       |
-| --mqtt-client-id            | MQTT_CLIENT_ID            | MQTT Client Identifier. Defaults to saic-python-mqtt-gateway.                                                                                                                       |
-| --mqtt-topic-prefix         | MQTT_TOPIC                | Provide a custom MQTT prefix to replace the default: saic                                                                                                                           |
-| --saic-rest-uri             | SAIC_REST_URI             | SAIC API URI. Default is the European Production endpoint: https://gateway-mg-eu.soimt.com/api.app/v1/                                                                              |
-| --saic-region               | SAIC_REGION               | SAIC API region. Default is eu.                                                                                                                                                     |
-| --saic-tenant-id            | SAIC_TENANT_ID            | SAIC API tenant ID. Default is 459771.                                                                                                                                              |
-| --abrp-api-key              | ABRP_API_KEY              | API key for the A Better Route Planner telemetry API. Default is the open source telemetry API key 8cfc314b-03cd-4efe-ab7d-4431cd8f2e2d.                                            |
-| --abrp-user-token           | ABRP_USER_TOKEN           | Mapping of VIN to ABRP User Token. Multiple mappings can be provided separated by ',' Example: LSJXXXX=12345-abcdef,LSJYYYY=67890-ghijkl                                            |
-| --charging-stations-json    | CHARGING_STATIONS_JSON    | Custom charging stations configuration file name                                                                                                                                    |
-| --saic-relogin-delay        | SAIC_RELOGIN_DELAY        | The gateway detects logins from other devices (e.g. the iSMART app). It then pauses it's activity for 900 seconds (default value). The delay can be configured with this parameter. |
-| --ha-discovery              | HA_DISCOVERY_ENABLED      | Home Assistant auto-discovery is enabled (True) by default. It can be disabled (False) with this parameter.                                                                         |
-| --ha-discovery-prefix       | HA_DISCOVERY_PREFIX       | The default MQTT prefix for Home Assistant auto-discovery is 'homeassistant'. Another prefix can be configured with this parameter                                                  |
-| --messages-request-interval | MESSAGES_REQUEST_INTERVAL | The interval for retrieving messages in seconds. Default is 60 seconds.                                                                                                             |
-
-### SAIC API Endpoints
-
-The following are the known available endpoints:
-
-| SAIC_REST_URI                               | SAIC_REGION | Notes                                                                                                                               |
-|---------------------------------------------|-------------|--------------------------------------------------------------------------------------------------------------------------------------|
-| https://gateway-mg-au.soimt.com/api.app/v1/ | au          | This endpoint is not used by the iSmart app for Australia and New Zealand but has been tested and proven to work in these countries. |
-| https://gateway-mg-eu.soimt.com/api.app/v1/ | eu          |                                                                                                                                      |
-
-
-### Charging Station Configuration
->>>>>>> eb939475
 
 If your charging station also provides information over MQTT or if you somehow manage to publish information from your
 charging station, the MQTT gateway can benefit from it. In addition, the MQTT gateway can provide the SoC to your
